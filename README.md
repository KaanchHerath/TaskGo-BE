<<<<<<< HEAD
# TaskGo Backend API
=======
# TaskGo Backend
>>>>>>> cfb24819

TaskGo is an on-demand gig worker platform that connects customers with skilled local service providers in real-time. This backend API ensures seamless service matching, secure transactions, and flexible scheduling, making everyday tasks effortless.


## 🛠️ Tech Stack

- **Runtime**: Node.js with Express.js
- **Database**: MongoDB with Mongoose ODM
- **Authentication**: JWT (JSON Web Tokens)
- **File Upload**: Multer middleware
- **Real-time**: Socket.io for WebSocket connections
- **Validation**: Custom validation middleware
- **Testing**: Jest with Supertest
- **Payment**: PayHere integration
- **Security**: bcrypt, helmet, rate limiting

## 📋 Prerequisites

Before running this project, ensure you have:
- Node.js (version 18 or higher)
- MongoDB (version 5.0 or higher)
- npm or yarn package manager
- Git for version control
- PayHere Merchant Account (for payment functionality)

## 🚀 Getting Started

### 1. Clone the Repository

```bash
git clone <repository-url>
cd TaskGo-BE
```

### 2. Install Dependencies

```bash
npm install
```

### 3. Environment Configuration

Create a `.env` file in the root directory:

```env
# Server Configuration
PORT=5000
NODE_ENV=development

<<<<<<< HEAD
# Database Configuration
MONGODB_URI=mongodb://localhost:27017/taskgo
MONGODB_URI_PROD=mongodb+srv://username:password@cluster.mongodb.net/taskgo

# JWT Configuration
JWT_SECRET=your-super-secret-jwt-key
JWT_EXPIRES_IN=7d
=======
>>>>>>> cfb24819

# PayHere Configuration
PAYHERE_MERCHANT_ID=your_merchant_id
PAYHERE_SECRET=your_secret_key
PAYHERE_SANDBOX=true

# File Upload Configuration
UPLOAD_PATH=./uploads
MAX_FILE_SIZE=5242880

# Rate Limiting
RATE_LIMIT_WINDOW_MS=900000
RATE_LIMIT_MAX_REQUESTS=100
```

### 5. Start Development Server

```bash
npm run dev
```

The API will be available at `http://localhost:5000`

## 🔧 Available Scripts

- `npm start` - Start production server
- `npm run dev` - Start development server with nodemon


## 📁 Project Structure

```
TaskGo-BE/
├── src/
│   ├── config/          # Database and app configuration
│   ├── controllers/      # Route controllers
│   ├── middleware/       # Custom middleware
│   ├── models/          # Database models
│   ├── routes/          # API routes
│   ├── utils/           # Utility functions
│   └── server.js        # Main server file
├── uploads/             # File uploads directory
├── tests/               # Test files
├── docs/                # Documentation
└── package.json
```

## 🔐 Authentication & Authorization

### Role-Based Access Control
- **Customer**: Can create tasks, hire taskers, manage payments
- **Tasker**: Can apply for tasks, update task status, communicate with customers
- **Admin**: Full platform access, user management, analytics

## 🌐 API Endpoints

### Authentication Routes
- `POST /api/auth/register-customer` - Customer registration
- `POST /api/auth/register-tasker` - Tasker registration with documents
- `POST /api/auth/login` - User login
- `POST /api/auth/logout` - User logout
- `POST /api/auth/refresh` - Refresh JWT token

### Task Management
- `GET /api/tasks` - Get all tasks with filters
- `POST /api/tasks` - Create new task
- `GET /api/tasks/:id` - Get specific task
- `PUT /api/tasks/:id` - Update task
- `DELETE /api/tasks/:id` - Delete task
- `POST /api/tasks/:id/apply` - Apply for task

### User Management
- `GET /api/users/profile` - Get user profile
- `PUT /api/users/profile` - Update user profile
- `GET /api/users/:id` - Get specific user (admin only)

### Payment Processing
- `POST /api/payments/initiate` - Start payment process
- `POST /api/payments/notify` - PayHere webhook handler
- `GET /api/payments/history` - Payment history

### Admin Routes
- `GET /api/admin/dashboard` - Admin dashboard stats
- `GET /api/admin/users` - User management
- `PUT /api/admin/users/:id/approve` - Approve tasker
- `GET /api/admin/tasks` - Task oversight

## 💳 Payment Gateway Integration

### PayHere Setup
1. **Merchant Account**: Create account at [PayHere](https://www.payhere.lk/)
2. **API Credentials**: Get Merchant ID and Secret
3. **Webhook Configuration**: Set notify URL to your endpoint
4. **Environment Variables**: Update `.env` with credentials

### Payment Flow
1. Customer initiates payment
2. Backend creates PayHere payment request
3. Customer redirected to PayHere
4. PayHere sends notification to webhook
5. Backend updates payment status

### Webhook Security
- Verify PayHere signature
- Validate payment amount
- Update database transactionally

## 🔒 Security Features

### Input Validation
- **Sanitization**: XSS protection
- **Validation**: Custom validation middleware
- **File Upload**: Type and size restrictions

### Authentication Security
- **Password Hashing**: bcrypt with salt rounds
- **Session Management**: Secure token storage

## 🗄️ Database Models

### User Schema
```javascript
{
  email: String,
  password: String,
  role: String,
  profile: Object,
  isApproved: Boolean,
  createdAt: Date
}
```

### Task Schema
```javascript
{
  title: String,
  description: String,
  category: String,
  budget: Number,
  location: Object,
  status: String,
  customerId: ObjectId,
  taskerId: ObjectId,
  createdAt: Date
}
```

## 🚀 Deployment

### Production Environment
- **Environment Variables**: Set production values
- **Database**: Use MongoDB Atlas or production MongoDB
- **File Storage**: Configure cloud storage (AWS S3, Google Cloud)
- **SSL**: Enable HTTPS with valid certificate
- **Monitoring**: Set up logging and monitoring

### Environment Variables (Production)
```env
NODE_ENV=production
PORT=5000
MONGODB_URI=mongodb+srv://username:password@cluster.mongodb.net/taskgo
JWT_SECRET=production-jwt-secret
PAYHERE_SANDBOX=false
```

## 📊 Monitoring & Logging

### Health Checks
- `GET /api/health` - Server health status
- `GET /api/health/db` - Database connection status

## 🔧 Development Guidelines

### Code Style
- **ESLint**: Code quality enforcement
- **Prettier**: Code formatting
- **Conventional Commits**: Git commit message format

### API Design Principles
- **RESTful**: Follow REST conventions
- **Versioning**: API versioning strategy
- **Error Handling**: Consistent error responses
- **Documentation**: OpenAPI/Swagger specs


## 🆘 Troubleshooting

### Common Issues
- **MongoDB Connection**: Check connection string and network
- **JWT Errors**: Verify secret and expiration
- **File Upload**: Check directory permissions
- **Payment Issues**: Verify PayHere credentials



## 🤝 Contributing

1. Fork the repository
2. Create feature branch: `git checkout -b feature-name`
3. Make changes and add tests
4. Run tests: `npm test`
5. Commit changes: `git commit -m 'Add feature'`
6. Push branch: `git push origin feature-name`
7. Submit pull request

## 📄 License

This project is proprietary software. All rights reserved.

## 🆘 Support

For technical support:
- Check this documentation
- Review API endpoints
- Contact development team
- Check GitHub issues

---

**Last Updated**: January 2025  
**Version**: 1.0.0  
<<<<<<< HEAD
**Maintainer**: TaskGo Development Team
=======
**Maintainer**: Kanchana Herath
>>>>>>> cfb24819
<|MERGE_RESOLUTION|>--- conflicted
+++ resolved
@@ -1,8 +1,6 @@
-<<<<<<< HEAD
-# TaskGo Backend API
-=======
+
 # TaskGo Backend
->>>>>>> cfb24819
+
 
 TaskGo is an on-demand gig worker platform that connects customers with skilled local service providers in real-time. This backend API ensures seamless service matching, secure transactions, and flexible scheduling, making everyday tasks effortless.
 
@@ -52,16 +50,7 @@
 PORT=5000
 NODE_ENV=development
 
-<<<<<<< HEAD
-# Database Configuration
-MONGODB_URI=mongodb://localhost:27017/taskgo
-MONGODB_URI_PROD=mongodb+srv://username:password@cluster.mongodb.net/taskgo
-
-# JWT Configuration
-JWT_SECRET=your-super-secret-jwt-key
-JWT_EXPIRES_IN=7d
-=======
->>>>>>> cfb24819
+
 
 # PayHere Configuration
 PAYHERE_MERCHANT_ID=your_merchant_id
@@ -283,8 +272,5 @@
 
 **Last Updated**: January 2025  
 **Version**: 1.0.0  
-<<<<<<< HEAD
-**Maintainer**: TaskGo Development Team
-=======
+
 **Maintainer**: Kanchana Herath
->>>>>>> cfb24819
